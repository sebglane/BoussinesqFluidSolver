/*
 * parameters.h
 *
 *  Created on: Nov 7, 2018
 *      Author: sg
 */

#ifndef INCLUDE_PARAMETERS_H_
#define INCLUDE_PARAMETERS_H_

#include <deal.II/base/parameter_handler.h>

#include "initial_values.h"
#include "timestepping.h"

namespace BuoyantFluid {

using namespace dealii;

/*
 *
 * enumeration for the type of the weak form of the convective term
 *
 */
enum ConvectiveWeakForm
{
    Standard,
    DivergenceForm,
    SkewSymmetric,
    RotationalForm
};

/*
 *
 * enumeration for the type of discretization of the convective term
 *
 */
enum ConvectiveDiscretizationType
{
    LinearImplicit,
    Explicit
};

/*
 *
 * enumeration for the type of the pressure projection scheme
 *
 */
enum PressureUpdateType
{
    StandardForm,
    IrrotationalForm
};

struct Parameters
{
    Parameters(const std::string &parameter_filename);
    static void declare_parameters(ParameterHandler &prm);
    void parse_parameters(ParameterHandler &prm);

    // runtime parameters
    unsigned int    dim;
    unsigned int    n_steps;
    unsigned int    refinement_frequency;

    double          t_final;

    bool            adaptive_refinement;
    bool            resume_from_snapshot;

    // logging parameters
    unsigned int    vtk_frequency;
    unsigned int    global_avg_frequency;
    unsigned int    cfl_frequency;
    unsigned int    benchmark_frequency;
    unsigned int    snapshot_frequency;

    unsigned int    benchmark_start;

    bool            verbose;

    // physics parameters
    double  aspect_ratio;
    double  Pr;
    double  Ra;
    double  Ek;
    double  Pm;

    EquationData::GravityProfile    gravity_profile;

    bool    rotation;
<<<<<<< HEAD
    bool    magnetism;
    bool    magnetic_induction;
=======
    bool    buoyancy;
>>>>>>> 29b04144

    // initial conditions
    EquationData::TemperaturePerturbation   temperature_perturbation;

    // linear solver parameters
    double          rel_tol;
    double          abs_tol;

    unsigned int    n_max_iter;

    // time stepping parameters
    TimeStepping::IMEXType  imex_scheme;

    double          initial_timestep;
    double          min_timestep;
    double          max_timestep;
    double          cfl_min;
    double          cfl_max;

    unsigned int    adaptive_timestep_barrier;

    bool            adaptive_timestep;

    // discretization parameters
    PressureUpdateType              projection_scheme;
    ConvectiveWeakForm              convective_weak_form;
    ConvectiveDiscretizationType    convective_scheme;

    PressureUpdateType              magnetic_projection_scheme;

    unsigned int temperature_degree;
    unsigned int velocity_degree;
    unsigned int magnetic_degree;

    // refinement parameters
    unsigned int n_global_refinements;
    unsigned int n_initial_refinements;
    unsigned int n_boundary_refinements;
    unsigned int n_max_levels;
    unsigned int n_min_levels;
};


}  // namespace BuoyantFluid

#endif /* INCLUDE_PARAMETERS_H_ */<|MERGE_RESOLUTION|>--- conflicted
+++ resolved
@@ -89,12 +89,9 @@
     EquationData::GravityProfile    gravity_profile;
 
     bool    rotation;
-<<<<<<< HEAD
+    bool    buoyancy;
     bool    magnetism;
     bool    magnetic_induction;
-=======
-    bool    buoyancy;
->>>>>>> 29b04144
 
     // initial conditions
     EquationData::TemperaturePerturbation   temperature_perturbation;
